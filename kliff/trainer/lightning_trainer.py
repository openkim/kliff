# Mostly to be used by GNNs for now
# check torch version, if <= 1.13, use torch_geometric.data.lightning_module
# This is temporary fix till torch 1 -> 2 migration is complete
import importlib.metadata
import os
from copy import deepcopy
from typing import Any, Dict, List, Tuple, Union

import pytorch_lightning as pl
import torch
import torch.nn.functional as F
from loguru import logger
from torch_scatter import scatter_add

from .base_trainer import Trainer, TrainerError

if importlib.metadata.version("torch") <= "1.13":
    from torch_geometric.data.lightning_datamodule import LightningDataset
else:
    from torch_geometric.data.lightning import LightningDataset

from pytorch_lightning.loggers import CSVLogger, TensorBoardLogger
<<<<<<< HEAD

from kliff.dataset import Dataset
from kliff.utils import get_n_configs_in_xyz
=======
>>>>>>> c494f5e2

from .torch_trainer_utils.dataloaders import GraphDataset

try:
    from torch_ema import ExponentialMovingAverage

    is_torch_ema_present = True
except:
    is_torch_ema_present = False

<<<<<<< HEAD
import hashlib

=======
>>>>>>> c494f5e2
from pytorch_lightning.callbacks import EarlyStopping

from .torch_trainer_utils.lightning_checkpoints import (
    LossTrajectoryCallback,
    SaveModelCallback,
)


class LightningTrainerWrapper(pl.LightningModule):
    """
    Wrapper class for Pytorch Lightning Module. This class is used to wrap the model and
    the training loop in a Pytorch Lightning Module. It returns the energy, and forces
    predicted by the model. Stress computations need partial-derivatives of the
    coordinates, and hence are done in the `training_step` functions.

    Args:
        model: Pytorch model to be trained
        input_args: List of input arguments to the model. They are passed as dictionary
            to the model, therefore order, and the name of the arguments should be the
            same as in the model definition. Example: ["x", "coords", "edge_index0", "edge_index1" ...,"batch"]
        ckpt_dir: Directory to save the checkpoints
        device: Device to run the model on. Default is "cpu"
        ema: Whether to use Exponential Moving Average. Default is True
        ema_decay: Decay rate for Exponential Moving Average. Default is 0.99
        optimizer_name: Name of the optimizer to use. Default is "Adam"
        lr: Learning rate for the optimizer. Default is 0.001
        energy_weight: Weight for the energy loss. Default is 1.0
        forces_weight: Weight for the forces loss. Default is 1.0
        lr_scheduler: Name of the learning rate scheduler. Default is None
        lr_scheduler_args: Arguments for the learning rate scheduler. Default is None
    """

    def __init__(
        self,
        model,
        input_args: List,
        ckpt_dir=None,
        device="cpu",
        ema=True,
        ema_decay=0.99,
        optimizer_name="Adam",
        lr=0.001,
        energy_weight=1.0,
        forces_weight=1.0,
        lr_scheduler=None,
        lr_scheduler_args=None,
    ):

        super().__init__()
        self.model = model
        self.input_args = input_args
        self.ckpt_dir = ckpt_dir
        self.ema = ema
        self.optimizer_name = optimizer_name
        self.lr = lr
        self.energy_weight = energy_weight
        self.forces_weight = forces_weight

        if is_torch_ema_present and ema:
            ema = ExponentialMovingAverage(self.model.parameters(), decay=ema_decay)
            ema.to(device)
            self.ema = ema

        self.lr_scheduler = lr_scheduler
        self.lr_scheduler_args = lr_scheduler_args

    def forward(self, batch: Any) -> Tuple[torch.Tensor, torch.Tensor]:
        """
        Forward pass of the model. Returns the energy, and forces predicted by the model.
        Args:
            batch: dict containing torch tensors. It should at least have same keys as
                defined in `self.input_keys`

        Returns:
            Energy and forces of the supplied batch. Please note that the forces are
            partial forces, and hence needs to be summed to the contributing particles.

        """
        batch["coords"].requires_grad_(True)
        model_inputs = {k: batch[k] for k in self.input_args}
        predicted_energy = self.model(**model_inputs)
        (predicted_forces,) = torch.autograd.grad(
            [predicted_energy],
            batch["coords"],
            create_graph=True,  # TODO: grad against arbitrary param name
            retain_graph=True,
            grad_outputs=torch.ones_like(predicted_energy),
        )
        predicted_forces = scatter_add(predicted_forces, batch["images"], dim=0)
        return predicted_energy, -predicted_forces

    def training_step(self, batch, batch_idx):
        """
        Single training step for lightning.

        TODO:
            Support for Stresses

        Args:
            batch: batch to take step over
            batch_idx: batch index, input from lightning

        Returns:
            loss: loss for the batch
        """
        target_energy = batch.energy
        target_forces = batch.forces

        energy_weight = self.energy_weight
        forces_weight = self.forces_weight

        predicted_energy, predicted_forces = self.forward(batch)

        loss = energy_weight * F.mse_loss(
            predicted_energy.squeeze(), target_energy.squeeze()
        ) + forces_weight * F.mse_loss(
            predicted_forces.squeeze(), target_forces.squeeze()
        )
        self.log(
            "train_loss",
            loss,
            on_step=False,
            on_epoch=True,
            prog_bar=True,
            logger=True,
            sync_dist=True,
        )
        return loss

    def configure_optimizers(self) -> Union[torch.optim.Optimizer, Dict]:
        """
        Configure and return optimizer and learning rate scheduler

        Returns:
            A dict of optimizer and lr_scheduler if scheduler is requested, else it
            returns just the optimizer.
        """
        optimizer = getattr(torch.optim, self.optimizer_name)(
            self.model.parameters(), lr=self.lr
        )

        if self.lr_scheduler:
            self.lr_scheduler = getattr(torch.optim.lr_scheduler, self.lr_scheduler)(
                optimizer, **self.lr_scheduler_args
            )
            return {
                "optimizer": optimizer,
                "lr_scheduler": {
                    "scheduler": self.lr_scheduler,
                    "interval": "epoch",
                    "frequency": 1,
                    "monitor": "val_loss",
                },
            }
        else:
            return optimizer

    def validation_step(self, batch, batch_idx) -> Dict[str, torch.Tensor]:
        """
        Single validation step for lightning.

        Args:
            batch: batch to take step over
            batch_idx: batch index, input from lightning

        Returns:
            loss: loss for the batch, and per atom force loss for loss trajectory
        """
        torch.set_grad_enabled(True)

        target_energy = batch.energy
        target_forces = batch.forces

        energy_weight = self.energy_weight
        forces_weight = self.forces_weight

        predicted_energy, predicted_forces = self.forward(batch)

        per_atom_force_loss = torch.sum(
            (predicted_forces.squeeze() - target_forces.squeeze()) ** 2, dim=1
        )

        loss = (
            energy_weight
            * F.mse_loss(predicted_energy.squeeze(), target_energy.squeeze())
            + forces_weight * torch.mean(per_atom_force_loss) / 3
        )  # divide by 3 to get correct MSE

        self.log(
            "val_loss",
            loss,
            on_step=False,
            on_epoch=True,
            prog_bar=True,
            logger=True,
            sync_dist=True,
        )
        return {"val_loss": loss, "per_atom_force_loss": per_atom_force_loss}

    # def test_step(self, batch, batch_idx):
    #     pass
    #
    # def setup_model(self):
    #     pass
    #
    # def train(self):
    #     pass
    #
    # def validate(self):
    #     pass
    #
    # def test(self):
    #     pass
    #
    # def save_model(self):
    #     pass


class GNNLightningTrainer(Trainer):
    """
    Trainer class for GNN models. This class is used to train GNN models using Pytorch
    Lightning. It uses the `LightningTrainerWrapper` to wrap the model and the training
    loop in a Pytorch Lightning Module. It also handles the dataloaders, loggers, and
    callbacks.
    """

    def __init__(self, manifest, model):
        """
        Initialize the GNNLightningTrainer.

        Args:
            manifest: Dictionary containing the manifest for the trainer.
            model: Pytorch model to be trained.
        """
        self.pl_model: LightningTrainerWrapper = None
        self.data_module = None

        super().__init__(manifest, model)

        # loggers and callbacks
        self.tb_logger = self._tb_logger()
        self.csv_logger = self._csv_logger()
        self.setup_dataloaders()
        self.callbacks = self._get_callbacks()

        # setup lightning trainer
        self.pl_trainer = self._get_pl_trainer()

    def setup_model(self):
        """
        Set up the model for training. This function initializes the `LightningTrainerWrapper`
        with the model, and the training parameters.
        """
        # if dict has key ema, then set ema to True, decay to the dict value, else set ema false
        ema = True if self.optimizer_manifest.get("ema", False) else False
        if ema:
            ema_decay = self.optimizer_manifest.get("ema_decay", 0.99)
        else:
            ema_decay = None

        scheduler = self.optimizer_manifest.get("lr_scheduler", {})

        self.pl_model = LightningTrainerWrapper(
            model=self.model,
            input_args=self.model_manifest["input_args"],
            ckpt_dir=self.current["run_dir"],
            device=self.current["device"],
            ema=ema,
            ema_decay=ema_decay,
            optimizer_name=self.optimizer_manifest["name"],
            lr=self.optimizer_manifest["learning_rate"],
            energy_weight=self.loss_manifest["weights"]["energy"],
            forces_weight=self.loss_manifest["weights"]["forces"],
            lr_scheduler=scheduler.get("name", None),
            lr_scheduler_args=scheduler.get("args", None),
        )

    def train(self):
        """
        Call the `fit` method of the Pytorch Lightning Trainer to train the model.
        """
        if self.current["appending_to_previous_run"]:
            logger.warning("Resuming training from checkpoint ...")
            self.pl_trainer.fit(
                self.pl_model,
                self.data_module,
                ckpt_path=f"{self.current['run_dir']}/checkpoints/trainer_checkpoint.ckpt",
            )
        else:
            logger.warning("Starting training from scratch ...")
            self.pl_trainer.fit(self.pl_model, self.data_module)

        # currently getting warnings. https://github.com/pytorch/pytorch/issues/89064

        # training finished, 'touch' a .finished file
        if self.pl_trainer.state.finished:
            with open(f"{self.current['run_dir']}/.finished", "w") as f:
                f.write("")
            logger.info("Training complete.")
        else:
            logger.error("Training incomplete. Check logs for errors.")

    def setup_dataloaders(self):
        """
        Set up the dataloaders for the training and validation datasets. If `dynamic_loading`
        is set to True in the dataset manifest, the dataloaders are set up with the
        configuration transform. Otherwise, the dataloaders are set up without the
        configuration transform. Number of workers for the dataloaders is set to the number
        of CPUs available in the system. If a SLURM job is running, the number of workers is
        set to the number of CPUs per task.
        """
        if self.dataset_manifest["dynamic_loading"]:
            transform = self.configuration_transform
        else:
            transform = None

        self.train_dataset = GraphDataset(self.train_dataset, transform)
        if self.val_dataset:
            self.val_dataset = GraphDataset(self.val_dataset, transform)

        if not transform:
            for config in self.train_dataset:
                config.fingerprint = self.configuration_transform(config)
            if self.val_dataset:
                for config in self.val_dataset:
                    config.fingerprint = self.configuration_transform(config)

        if self.optimizer_manifest["num_workers"]:
            num_workers = self.optimizer_manifest["num_workers"]
        else:
            num_workers = os.getenv("SLURM_CPUS_PER_TASK", 1)

        self.data_module = LightningDataset(
            self.train_dataset,
            self.val_dataset,
            batch_size=self.optimizer_manifest["batch_size"],
            num_workers=num_workers,
        )
        logger.info("Data modules setup complete.")

<<<<<<< HEAD
    def _tb_logger(self):
=======
    def _tb_logger(self) -> TensorBoardLogger:
        """
        Set up the TensorBoard logger for the training.

        Returns: TensorBoardLogger
        """
>>>>>>> c494f5e2
        return TensorBoardLogger(
            f"{self.current['run_dir']}/logs", name="lightning_logs"
        )

    def _csv_logger(self) -> CSVLogger:
        """
        Set up the CSV logger for the training. Just for logging the losses in plain text
        """
        return CSVLogger(f"{self.current['run_dir']}/logs", name="csv_logs")

    def _get_pl_trainer(self) -> pl.Trainer:
        """
        Set up the Pytorch Lightning Trainer with the required parameters. The trainer is
        set up with the TensorBoard and CSV loggers, and the callbacks. Support for single
        precision is not added yet. The number of nodes is set to the number of nodes in the
        SLURM job, or 1 if not running on SLURM. Other job management systems are not
        supported yet.

        Returns: Pytorch Lightning Trainer
        """
        num_nodes = int(os.getenv("SLURM_JOB_NUM_NODES", 1))
        # precision = 32 if self.model_manifest["precision"] == "single" else 64
        if self.model_manifest["precision"] == "single":
            logger.warning(
                "Single precision is not supported yet. Using double precision."
            )
            # TODO: Add support for single precision
        return pl.Trainer(
            logger=[self.tb_logger, self.csv_logger],
            max_epochs=self.optimizer_manifest["epochs"],
            accelerator="auto",
            strategy="ddp",
            callbacks=self.callbacks,
            num_nodes=num_nodes,
            # precision=32
        )

    def _get_callbacks(self):
        """
        Set up the model checkpoints, early stopping, and loss trajectory callbacks.
        """
        callbacks = []

        ckpt_dir = f"{self.current['run_dir']}/checkpoints"
        ckpt_interval = self.training_manifest.get("ckpt_interval", 50)
        save_model_callback = SaveModelCallback(ckpt_dir, ckpt_interval)
        callbacks.append(save_model_callback)
        logger.info("Checkpointing setup complete.")

        if self.training_manifest.get("early_stopping", False):
            patience = self.training_manifest["early_stopping"].get("patience", 10)
            if not isinstance(patience, int):
                raise TrainerError(
                    f"Early stopping should be an integer, got {patience}"
                )
            delta = self.training_manifest["early_stopping"].get("delta", 1e-3)
            early_stopping = EarlyStopping(
                monitor="val_loss",
                patience=patience,
                mode="min",
                min_delta=delta,
            )
            callbacks.append(early_stopping)
            logger.info("Early stopping setup complete.")

        if self.loss_manifest.get("loss_traj", False):
            loss_traj_folder = f"{self.current['run_dir']}/loss_trajectory"
            loss_idxs = self.dataset_sample_manifest["val_indices"]
            ckpt_interval = self.training_manifest.get("ckpt_interval", 10)
            loss_trajectory_callback = LossTrajectoryCallback(
                loss_traj_folder, loss_idxs, ckpt_interval
            )
            callbacks.append(loss_trajectory_callback)
            logger.info("Loss trajectory setup complete.")

        return callbacks

    def save_kim_model(self, path: str = "kim-model"):
        """
        Save the KIM model to the given path. The KIM model is saved as a portable
        TorchML model.

        Args:
            path: Path to save the model
        """
        # create folder if not already present
        if self.export_manifest["model_path"]:
            path = self.export_manifest["model_path"]

        os.makedirs(path, exist_ok=True)

        # save the best pl_model
        pl_module = deepcopy(self.pl_model)
        pl_module.load_state_dict(
            torch.load(f"{self.current['run_dir']}/checkpoints/best_model.pth")
        )
        try:
            model = torch.jit.script(pl_module.model)
        except RuntimeError:
            from e3nn.util import jit # model might be an e3nn model

            model = jit.script(pl_module.model)
        model = model.cpu()
        torch.jit.save(model, f"{path}/model.pt")

        # save the configuration transform
        self.configuration_transform.export_kim_model(path, "model.pt")

        # CMakeLists.txt
        if not self.export_manifest["model_name"]:
            # current_model_iter = glob.glob(f"{self.export_manifest['model_path']}/*MO_000000000*")
            # current_model_iter.sort()
            # if current_model_iter:
            #     model_iter = int(current_model_iter[-1].split("_")[-1]) + 1
            # else:
            #     model_iter = 0
            # TODO: get the model iter from the model name

            qualified_model_name = f"{self.current['run_title']}_MO_000000000000_000"
        else:
            qualified_model_name = self.export_manifest["model_name"]

        cmakefile = self._generate_kim_cmake(
            qualified_model_name,
            "TorchML__MD_173118614730_000",
            ["model.pt", "kliff_graph.param"],
        )
        with open(f"{path}/CMakeLists.txt", "w") as f:
            f.write(cmakefile)

        logger.info(f"KIM model saved at {path}")

    def setup_optimizer(self):
        # Not needed as Pytorch Lightning handles the optimizer
        pass<|MERGE_RESOLUTION|>--- conflicted
+++ resolved
@@ -20,12 +20,6 @@
     from torch_geometric.data.lightning import LightningDataset
 
 from pytorch_lightning.loggers import CSVLogger, TensorBoardLogger
-<<<<<<< HEAD
-
-from kliff.dataset import Dataset
-from kliff.utils import get_n_configs_in_xyz
-=======
->>>>>>> c494f5e2
 
 from .torch_trainer_utils.dataloaders import GraphDataset
 
@@ -36,11 +30,6 @@
 except:
     is_torch_ema_present = False
 
-<<<<<<< HEAD
-import hashlib
-
-=======
->>>>>>> c494f5e2
 from pytorch_lightning.callbacks import EarlyStopping
 
 from .torch_trainer_utils.lightning_checkpoints import (
@@ -381,16 +370,12 @@
         )
         logger.info("Data modules setup complete.")
 
-<<<<<<< HEAD
-    def _tb_logger(self):
-=======
     def _tb_logger(self) -> TensorBoardLogger:
         """
         Set up the TensorBoard logger for the training.
 
         Returns: TensorBoardLogger
         """
->>>>>>> c494f5e2
         return TensorBoardLogger(
             f"{self.current['run_dir']}/logs", name="lightning_logs"
         )
