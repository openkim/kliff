--- conflicted
+++ resolved
@@ -2,15 +2,10 @@
 import pytest
 from scipy.optimize import OptimizeResult
 
-<<<<<<< HEAD
-from kliff.calculators.calculator import Calculator, _WrapperCalculator
-from kliff.loss import Loss
-=======
 from kliff.dataset import Dataset
 from kliff.legacy.calculators.calculator import Calculator, _WrapperCalculator
 from kliff.legacy.loss import Loss
 from kliff.models import KIMModel
->>>>>>> a7591199
 from kliff.uq.bootstrap import (
     Bootstrap,
     BootstrapEmpiricalModel,
@@ -18,13 +13,19 @@
     bootstrap_cas_generator_empirical,
 )
 
-np.random.seed(1717)
+seed = 1717
+np.random.seed(seed)
 
 # Some variables
 min_kwargs = dict(method="lm")  # Optimizer settings
 nsamples = np.random.randint(1, 5)  # Number of samples
 
 
+# training set
+# FILE_DIR = Path(__file__).absolute().parent  # Directory of test file
+# path = FILE_DIR.parent.joinpath("test_data/configs/Si_4")
+# data = Dataset.from_path(path)
+# configs = data.get_configs()
 @pytest.fixture(scope="module")
 def calc_forces(uq_kim_model, uq_test_configs):
     """Calculator that only computes forces."""
@@ -35,8 +36,16 @@
     ncas_forces = len(cas_forces)
     return calculator_forces, cas_forces, ncas_forces
 
-
-<<<<<<< HEAD
+# calculators
+# forces
+# calc_forces = Calculator(model)
+# cas_forces = calc_forces.create(configs, use_energy=False, use_forces=True)
+# ncas_forces = len(calc_forces.get_compute_arguments())
+# calc_energy = Calculator(model)
+# cas_energy = calc_energy.create(configs, use_energy=True, use_forces=False)
+# ncas_energy = len(calc_energy.get_compute_arguments())
+# calc_comb = _WrapperCalculator(calculators=[calc_energy, calc_forces])
+
 @pytest.fixture(scope="module")
 def calc_energy(uq_kim_model, uq_test_configs):
     """Calculator that only computes energy."""
@@ -46,13 +55,6 @@
     )
     ncas_energy = len(cas_energy)
     return calculator_energy, ncas_energy
-=======
-# training set
-FILE_DIR = Path(__file__).absolute().parent  # Directory of test file
-path = FILE_DIR.parent.joinpath("test_data/configs/Si_4")
-data = Dataset.from_path(path)
-configs = data.get_configs()
->>>>>>> a7591199
 
 
 @pytest.fixture(scope="module")
